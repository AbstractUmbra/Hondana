# mangadex.py

A lightweight and asynchronous wrapper around the [Mangadex v5 API](https://api.mangadex.org/docs.html).

### Features
**NOTE** This library is still in development, I will list off the API methods and their progress here:

| Feature          | Implemented? | Notes                                              |
| ---------------- | ------------ | -------------------------------------------------- |
| Chapter Upload   | [ ]          | Soon:tm:                                           |
| Manga            | [/]          | Partially implemented.                             |
| Cover            | [ ]          | Soon:tm:                                           |
| Author           | [ ]          | Soon:tm:                                           |
| Search           | [ ]          | Soon:tm:                                           |
| Auth             | [x]          | Authentication is done per request, token handled. |
| Scanlation Group | [ ]          | Soon:tm:                                           |
| Feed             | [ ]          | Soon:tm:                                           |
| CustomList       | [ ]          | Soon:tm:                                           |
| AtHome           | [ ]          | Soon:tm:                                           |
| Legacy           | [ ]          | Soon:tm:                                           |
| Infrastructure   | [ ]          | Soon:tm:                                           |
| Upload           | [ ]          | Soon:tm:                                           |
| Account          | [ ]          | Soon:tm:                                           |
| User             | [ ]          | Soon:tm:                                           |
| Chapter          | [ ]          | Soon:tm:                                           |
| Report           | [ ]          | Soon:tm:                                           |
| Ratelimits?      | [ ]          | Not part of the API spec but might be handy.       |


### Examples

```py
import datetime
import mangadex

async def main():
    client = mangadex.Client(login="My login username", password="My password")  # sadly we can only use these to generate the necessary token.

    manga = await client.get_manga("Your Manga uuid4 string here")

    one_week_ago = datetime.datetime.utcnow() - datetime.timedelta(days=7)
    my_feed = await client.get_my_feed(limit=20, offset=0, created_at_since=one_week_ago, order={"createdAt": "desc"})
    # My feed will be a list of 20 Chapters, ordered by creation date descending

    return my_feed

asyncio.run(main())
```

**NOTE**: More examples will follow as the library is developed.

### API caveats to note

<<<<<<< HEAD
There are no API endpoints for Artist. Currently, if you query a manga without the `"artist"` query includes then you will not receive artist data.
=======
- There are no API endpoints for Artist. Currently if you query a manga without the `"artist"` query includes then you will not recieve artist data.
- The tags are locally cached since you **must** pass UUIDs to the api (and I do not think you're going to memorise those), there's a convenience method for updating the local cache as `Client.update_tags`
>>>>>>> 26675728
<|MERGE_RESOLUTION|>--- conflicted
+++ resolved
@@ -51,9 +51,5 @@
 
 ### API caveats to note
 
-<<<<<<< HEAD
-There are no API endpoints for Artist. Currently, if you query a manga without the `"artist"` query includes then you will not receive artist data.
-=======
 - There are no API endpoints for Artist. Currently if you query a manga without the `"artist"` query includes then you will not recieve artist data.
-- The tags are locally cached since you **must** pass UUIDs to the api (and I do not think you're going to memorise those), there's a convenience method for updating the local cache as `Client.update_tags`
->>>>>>> 26675728
+- The tags are locally cached since you **must** pass UUIDs to the api (and I do not think you're going to memorise those), there's a convenience method for updating the local cache as `Client.update_tags`