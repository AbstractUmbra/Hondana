--- conflicted
+++ resolved
@@ -24,12 +24,8 @@
 from __future__ import annotations
 
 from abc import ABC, abstractmethod
-<<<<<<< HEAD
-from typing import Generic, List, TYPE_CHECKING, Literal, TypeVar
-=======
 from typing import TYPE_CHECKING, Generic, TypeVar
 
->>>>>>> a6e9b19a
 
 if TYPE_CHECKING:
     from .author import Author
@@ -53,7 +49,6 @@
     from .user import User
 
 __all__ = (
-    "BaseCollection",
     "MangaCollection",
     "MangaRelationCollection",
     "ChapterFeed",
@@ -68,10 +63,6 @@
 )
 
 T = TypeVar("T")
-<<<<<<< HEAD
-
-=======
->>>>>>> a6e9b19a
 
 
 class BaseCollection(ABC, Generic[T]):
@@ -79,14 +70,6 @@
     The base class for all collections. This class serves to make it easier to create functions that process
     arbitrary collections without needing to set up ``isinstance()`` checks.
 
-<<<<<<< HEAD
-class BaseCollection(ABC, Generic[T]):
-    """
-    The base class for all collections. This class serves to make it easier to create functions that process
-    arbitrary collections without needing to set up ``isinstance()`` checks.
-
-=======
->>>>>>> a6e9b19a
     Attributes
     -----------
     total: :class:`int`
@@ -103,11 +86,7 @@
 
     @property
     @abstractmethod
-<<<<<<< HEAD
-    def items(self) -> List[T]:
-=======
     def items(self) -> list[T]:
->>>>>>> a6e9b19a
         """
         Returns the items in the collection.
 
@@ -118,11 +97,7 @@
         """
 
 
-<<<<<<< HEAD
-class MangaCollection(_Collection, BaseCollection["Manga"]):
-=======
 class MangaCollection(BaseCollection["Manga"]):
->>>>>>> a6e9b19a
     """
     A collection object type to represent manga.
 
@@ -148,11 +123,7 @@
     )
 
     @property
-<<<<<<< HEAD
-    def items(self):
-=======
     def items(self) -> list[Manga]:
->>>>>>> a6e9b19a
         """
         Returns the mangas in the collection.
 
@@ -177,11 +148,7 @@
         return f"<MangaFeed manga={len(self.manga)} total={self.total} offset={self.offset} limit={self.limit}>"
 
 
-<<<<<<< HEAD
-class MangaRelationCollection(_Collection, BaseCollection["MangaRelation"]):
-=======
 class MangaRelationCollection(BaseCollection["MangaRelation"]):
->>>>>>> a6e9b19a
     """
     A collection object type to represent manga relations.
 
@@ -207,11 +174,7 @@
     )
 
     @property
-<<<<<<< HEAD
-    def items(self):
-=======
     def items(self) -> list[MangaRelation]:
->>>>>>> a6e9b19a
         """
         Returns the manga relations in the collection.
 
@@ -233,11 +196,7 @@
         super().__init__()
 
 
-<<<<<<< HEAD
-class ChapterFeed(_Collection, BaseCollection["Chapter"]):
-=======
 class ChapterFeed(BaseCollection["Chapter"]):
->>>>>>> a6e9b19a
     """
     A collection object type to represent chapters.
 
@@ -263,11 +222,7 @@
     )
 
     @property
-<<<<<<< HEAD
-    def items(self):
-=======
     def items(self) -> list[Chapter]:
->>>>>>> a6e9b19a
         """
         Returns the chapters in the collection.
 
@@ -318,11 +273,7 @@
     )
 
     @property
-<<<<<<< HEAD
-    def items(self):
-=======
     def items(self) -> list[Author]:
->>>>>>> a6e9b19a
         """
         Returns the authors in the collection.
 
@@ -347,11 +298,7 @@
         return f"<ArtistCollection authors={len(self.authors)} total={self.total} offset={self.offset} limit={self.limit}>"
 
 
-<<<<<<< HEAD
-class CoverCollection(_Collection, BaseCollection["Cover"]):
-=======
 class CoverCollection(BaseCollection["Cover"]):
->>>>>>> a6e9b19a
     """
     A collection object type to represent covers.
 
@@ -377,11 +324,7 @@
     )
 
     @property
-<<<<<<< HEAD
-    def items(self):
-=======
     def items(self) -> list[Cover]:
->>>>>>> a6e9b19a
         """
         Returns the covers in the collection.
 
@@ -406,11 +349,7 @@
         return f"<CoverCollection covers={len(self.covers)} total={self.total} offset={self.offset} limit={self.limit}>"
 
 
-<<<<<<< HEAD
-class ScanlatorGroupCollection(_Collection, BaseCollection["ScanlatorGroup"]):
-=======
 class ScanlatorGroupCollection(BaseCollection["ScanlatorGroup"]):
->>>>>>> a6e9b19a
     """
     A collection object type to represent scanlator groups.
 
@@ -436,11 +375,7 @@
     )
 
     @property
-<<<<<<< HEAD
-    def items(self):
-=======
     def items(self) -> list[ScanlatorGroup]:
->>>>>>> a6e9b19a
         """
         Returns the groups in the collection.
 
@@ -465,11 +400,7 @@
         return f"<ScanlatorGroupCollection groups={len(self.groups)} total={self.total} offset={self.offset} limit={self.limit}>"
 
 
-<<<<<<< HEAD
-class ReportCollection(_Collection, BaseCollection["Report"]):
-=======
 class ReportCollection(BaseCollection["Report"]):
->>>>>>> a6e9b19a
     """
     A collection object type to represent reports.
 
@@ -495,11 +426,7 @@
     )
 
     @property
-<<<<<<< HEAD
-    def items(self):
-=======
     def items(self) -> list[Report]:
->>>>>>> a6e9b19a
         """
         Returns the reports in the collection.
 
@@ -524,11 +451,7 @@
         return f"<ReportCollection reports={len(self.reports)} total={self.total} offset={self.offset} limit={self.limit}>"
 
 
-<<<<<<< HEAD
-class UserReportCollection(_Collection, BaseCollection["UserReport"]):
-=======
 class UserReportCollection(BaseCollection["UserReport"]):
->>>>>>> a6e9b19a
     """
     A collection object type to represent reports.
 
@@ -554,11 +477,7 @@
     )
 
     @property
-<<<<<<< HEAD
-    def items(self):
-=======
     def items(self) -> list[UserReport]:
->>>>>>> a6e9b19a
         """
         Returns the reports in the collection.
 
@@ -585,11 +504,7 @@
         )
 
 
-<<<<<<< HEAD
-class UserCollection(_Collection, BaseCollection["User"]):
-=======
 class UserCollection(BaseCollection["User"]):
->>>>>>> a6e9b19a
     """
     A collection object type to represent users.
 
@@ -615,11 +530,7 @@
     )
 
     @property
-<<<<<<< HEAD
-    def items(self):
-=======
     def items(self) -> list[User]:
->>>>>>> a6e9b19a
         """
         Returns the users in the collection.
 
@@ -644,11 +555,7 @@
         return f"<UserCollection users={len(self.users)} total={self.total} offset={self.offset} limit={self.limit}>"
 
 
-<<<<<<< HEAD
-class CustomListCollection(_Collection, BaseCollection["CustomList"]):
-=======
 class CustomListCollection(BaseCollection["CustomList"]):
->>>>>>> a6e9b19a
     """
     A collection object type to represent custom lists.
 
@@ -674,11 +581,7 @@
     )
 
     @property
-<<<<<<< HEAD
-    def items(self):
-=======
     def items(self) -> list[CustomList]:
->>>>>>> a6e9b19a
         """
         Returns the custom lists in the collection.
 
@@ -703,11 +606,7 @@
         return f"<CustomListCollection lists={len(self.lists)} total={self.total} offset={self.offset} limit={self.limit}>"
 
 
-<<<<<<< HEAD
-class LegacyMappingCollection(_Collection, BaseCollection["LegacyItem"]):
-=======
 class LegacyMappingCollection(BaseCollection["LegacyItem"]):
->>>>>>> a6e9b19a
     """
     A collection object type to represent custom lists.
 
@@ -733,11 +632,7 @@
     )
 
     @property
-<<<<<<< HEAD
-    def items(self):
-=======
     def items(self) -> list[LegacyItem]:
->>>>>>> a6e9b19a
         """
         Returns the legacy mappings in the collection.
 
