--- conflicted
+++ resolved
@@ -1131,11 +1131,7 @@
         form_data.add_field(name="file", filename=f"cover.{ext}", value=cover, content_type=content_type)
         form_data.add_field(name="volume", value=volume)
         form_data.add_field(name="locale", value=locale)
-<<<<<<< HEAD
-        if not description:
-=======
         if description:
->>>>>>> e47dfbca
             form_data.add_field(name="description", value=description)
 
         return self.request(route, data=form_data)
