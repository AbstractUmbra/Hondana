--- conflicted
+++ resolved
@@ -49,13 +49,8 @@
         limit=10,
         offset=0,
         included_tags=tags,
-<<<<<<< HEAD
         publication_demographic=demographic,
         status=status,
-=======
-        publication_demographic=demographic,  # type: ignore # type-checkers won't eval a list[str] and list[Literal[...]]
-        status=status,  # type: ignore # see above
->>>>>>> 5a00b02b
         created_at_since=seven_days_ago,
     )
 
