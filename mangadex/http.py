"""
The MIT License (MIT)

Copyright (c) 2021-Present AbstractUmbra

Permission is hereby granted, free of charge, to any person obtaining a
copy of this software and associated documentation files (the "Software"),
to deal in the Software without restriction, including without limitation
the rights to use, copy, modify, merge, publish, distribute, sublicense,
and/or sell copies of the Software, and to permit persons to whom the
Software is furnished to do so, subject to the following conditions:

The above copyright notice and this permission notice shall be included in
all copies or substantial portions of the Software.

THE SOFTWARE IS PROVIDED "AS IS", WITHOUT WARRANTY OF ANY KIND, EXPRESS
OR IMPLIED, INCLUDING BUT NOT LIMITED TO THE WARRANTIES OF MERCHANTABILITY,
FITNESS FOR A PARTICULAR PURPOSE AND NONINFRINGEMENT. IN NO EVENT SHALL THE
AUTHORS OR COPYRIGHT HOLDERS BE LIABLE FOR ANY CLAIM, DAMAGES OR OTHER
LIABILITY, WHETHER IN AN ACTION OF CONTRACT, TORT OR OTHERWISE, ARISING
FROM, OUT OF OR IN CONNECTION WITH THE SOFTWARE OR THE USE OR OTHER
DEALINGS IN THE SOFTWARE.
"""
from __future__ import annotations

import datetime
import json
import logging
import sys
from typing import (
    TYPE_CHECKING,
    Any,
    ClassVar,
    Coroutine,
    Literal,
    Optional,
    TypeVar,
    Union,
    overload,
)
from urllib.parse import quote as _uriquote

import aiohttp

from . import __version__, utils
from .errors import (
    APIException,
    BadRequest,
    Forbidden,
    LoginError,
    NotFound,
    RefreshError,
    Unauthorized,
)
from .utils import MISSING


if TYPE_CHECKING:
    from .tags import QueryTags
    from .types import manga
    from .types.auth import CheckPayload, LoginPayload, RefreshPayload
    from .types.author import GetAuthorResponse
    from .types.chapter import GetChapterFeedResponse
    from .types.common import LocalisedString
    from .types.cover import GetCoverResponse
    from .types.query import GetUserFeedQuery
    from .types.tags import GetTagListResponse

    T = TypeVar("T")
    Response = Coroutine[Any, Any, T]

__all__ = ("HTTPClient", "Route")

LOGGER = logging.getLogger(__name__)
LOGGER.setLevel("DEBUG")
EPOCH = datetime.datetime.fromtimestamp(0)
TAGS = utils.TAGS


async def json_or_text(response: aiohttp.ClientResponse) -> Union[dict[str, Any], str]:
    text = await response.text(encoding="utf-8")
    try:
        if response.headers["content-type"] == "application/json":
            return json.loads(text)
    except KeyError:
        pass

    return text


def to_iso_format(in_: datetime.datetime) -> str:
    return f"{in_:%Y-%m-%dT%H:%M:%S}"


class Route:
    """A helper class for instantiating a HTTP method to MangaDex.

    Parameters
    -----------
    verb: :class:`str`
        The HTTP verb you wish to perform, e.g. ``"POST"``
    path: :class:`str`
        The prepended path to the API endpoint you with to target.
        e.g. ``"/manga/{manga_id}"``
    parameters: Any
        This is a special cased kwargs. Anything passed to these will substitute it's key to value in the `path`.
        E.g. if your `path` is ``"/manga/{manga_id}"``, and your parameters are ``manga_id="..."``, then it will expand into the path
        making ``"manga/..."``
    """

    BASE: ClassVar[str] = "https://api.mangadex.org"

    def __init__(self, verb: str, path: str, **parameters: Any) -> None:
        self.verb: str = verb
        self.path: str = path
        url = self.BASE + self.path
        if parameters:
            url = url.format_map({k: _uriquote(v) if isinstance(v, str) else v for k, v in parameters.items()})
        self.url: str = url


class HTTPClient:
    __slots__ = (
        "login",
        "password",
        "__session",
        "_token",
        "__refresh_token",
        "__last_refresh",
        "user_agent",
        "_connection",
    )

    def __init__(
        self,
        *,
        login: str,
        password: str,
        session: Optional[aiohttp.ClientSession] = None,
    ) -> None:
        if not (login and password):
            raise ValueError(
                "You did not provide appropriate login information, a login (username) and password combination is required."
            )

        self.login = login
        self.password = password
        self.__session = session
        self._token: Optional[str] = None
        self.__refresh_token: Optional[str] = None
        self.__last_refresh: Optional[datetime.datetime] = None
        user_agent = "MangaDex.py (https://github.com/AbstractUmbra/mangadex.py {0}) Python/{1[0]}.{1[1]} aiohttp/{2}"
        self.user_agent: str = user_agent.format(__version__, sys.version_info, aiohttp.__version__)

    async def _generate_session(self) -> aiohttp.ClientSession:
        """|coro|

        Creates an :class:`aiohttp.ClientSession` for use in the http client.

        Returns
        --------
        :class:`aiohttp.ClientSession`
            The underlying client session we use.

        .. note::
            This method must be a coroutine to avoid the deprecation warning of Python 3.9+.
        """
        return aiohttp.ClientSession()

    async def _close(self) -> None:
        """|coro|

        This method will close the internal client session to ensure a clean exit.
        """

        if self.__session is not None:
            await self._logout()
            await self.__session.close()

    async def _get_token(self) -> str:
        """|coro|

        This private method will login to MangaDex with the login username and password to retrieve a JWT auth token.

        Raises
        -------
        LoginError
            The passed username and password are incorrect.

        Returns
        --------
        :class:`str`
            The authentication token we will use.

        .. note::
            This does not use :meth:`HTTPClient.request` due to circular usage of request > generate token.
        """

        if self.__session is None:
            self.__session = await self._generate_session()

        route = Route("POST", "/auth/login")
        async with self.__session.post(route.url, json={"username": self.login, "password": self.password}) as response:
            data: LoginPayload = await response.json()

        if data["result"] == "error":
            text = await response.text()
            raise LoginError(response, text, response.status)

        token = data["token"]["session"]
        refresh_token = data["token"]["refresh"]
        self.__last_refresh = datetime.datetime.utcnow() - datetime.timedelta(seconds=30)
        self.__refresh_token = refresh_token
        return token

    async def _refresh_token(self) -> str:
        """|coro|

        This private method will refresh the current set token (:attr:`._auth`)

        Raises
        -------
        RefreshError
            We were unable to refresh the token.

        Returns
        --------
        :class:`str`
            The authentication token we just refreshed.

        .. note::
            This does not use :meth:`HTTPClient.request` due to circular usage of request > generate token.
        """
        LOGGER.debug("Token is older than 15 minutes, attempting a refresh.")

        if self.__session is None:
            self.__session = await self._generate_session()

        route = Route("POST", "/auth/refresh")
        async with self.__session.post(route.url, json={"token": self.__refresh_token}) as response:
            data: RefreshPayload = await response.json()

        assert self.__last_refresh is not None  # this will 100% be a `datetime` here, but type checker was crying

        if not (300 > response.status >= 200):
            text = await response.text()
            LOGGER.debug("Error (code %d) when trying to refresh a token: %s", text, response.status)
            raise RefreshError(response, text, response.status, self.__last_refresh)

        if data["result"] == "error":
            raise RefreshError(response, "The API reported an error when refreshing the token", 200, self.__last_refresh)

        self._token = data["token"]["session"]
        return self._token

    async def _try_token(self) -> str:
        """|coro|

        This private method will try and use the existing :attr:`_auth` to authenticate to the API.
        If this is unset, or returns a non-2xx response code, we will refresh the JWT / request another one.

        Raises
        -------
        APIError
            Something went wrong with testing our authentication against the API.

        Returns
        --------
        :class:`str`
            The authentication token we generated, refreshed or already had that is still valid.

        .. note::
            This does not use :meth:`Client.request` due to circular usage of request > generate token.
        """
        if self._token is None:
            LOGGER.debug("No jwt set yet, will attempt to generate one.")
            self._token = await self._get_token()
            return self._token

        if self.__last_refresh is not None:
            now = datetime.datetime.utcnow()
            if (now - datetime.timedelta(minutes=15)) > self.__last_refresh:
                refreshed = await self._refresh_token()
                if refreshed:
                    return self._token
            else:
                LOGGER.debug("Within the same 15m span of token generation, reusing it.")
                return self._token

        LOGGER.debug("Attempting to validate token: %s", self._token[:20])
        route = Route("GET", "/auth/check")

        if self.__session is None:
            self.__session = await self._generate_session()

        async with self.__session.get(route.url, headers={"Authorization": f"Bearer {self._token}"}) as response:
            data: CheckPayload = await response.json()

        if not (300 > response.status >= 200) or data["result"] == "error":
            text = await response.text()
            LOGGER.debug("Hit an error (code %d) when checking token auth: %s", text, response.status)
            raise APIException(response, text, response.status)

        if data["isAuthenticated"] is True:
            LOGGER.debug("Token is still valid: %s", self._token[:20])
            return self._token

        self._token = await self._get_token()
        LOGGER.debug("Token fetched: %s", self._token[:20])
        return self._token

    async def _logout(self) -> None:
        """|coro|

        This performs the logout request, also done in :meth:`Client.close` for convenience.
        """
        if self.__session is None:
            self.__session = await self._generate_session()

        route = Route("POST", "/auth/logout")
        async with self.__session.request(route.verb, route.url) as response:
            data: dict[str, str] = await response.json()

        if not (300 > response.status >= 200) or data["result"] != "ok":
            raise APIException(response, "Unable to logout", response.status)

    async def request(self, route: Route, **kwargs: Any) -> Any:
        """|coro|

        This performs the HTTP request, handling authentication tokens when doing it.

        Parameters
        -----------
        route: :class:`Route`
            The route describes the http verb and endpoint to hit.
            The request is the one that takes in the query params or request body.

        Raises
        -------
        APIException
            A generic exception raised when the HTTP response code is non 2xx.

        Returns
        --------
        Any
            The potential response data we got from the request.
        """
        if self.__session is None:
            self.__session = await self._generate_session()

        token = await self._try_token()
        headers = kwargs.pop("headers", None) or {"Authorization": f"Bearer {token}"}
        headers["User-Agent"] = self.user_agent

        if "json" in kwargs:
            headers["Content-Type"] = "application/json"
            kwargs["data"] = utils.to_json(kwargs.pop("json"))
        kwargs["headers"] = headers

        LOGGER.debug("Current request headers: %s", headers)

        async with self.__session.request(route.verb, route.url, **kwargs) as response:
            data = await json_or_text(response)

            if 300 > response.status >= 200:
                return data

            if response.status == 400:
                raise BadRequest(response, str(data))
            elif response.status == 401:
                raise Unauthorized(response, str(data))
            elif response.status == 403:
                raise Forbidden(response, str(data))
            elif response.status == 404:
                raise NotFound(response, str(data))
            raise APIException(response, str(data), response.status)

    def _update_tags(self) -> Response[list[GetTagListResponse]]:
        route = Route("GET", "/manga/tag")
        return self.request(route)

    def _get_author(self, author_id: str) -> Response[GetAuthorResponse]:
        route = Route("GET", "/author/{author_id}", author_id=author_id)
        return self.request(route)

    def _get_cover(self, cover_id: str, includes: list[str]) -> Response[GetCoverResponse]:
        route = Route("GET", "/cover/{cover_id}", cover_id=cover_id)

        query = {"includes": includes}
        resolved_query = utils.php_query_builder(query)

        return self.request(route, params=resolved_query)

    def _get_my_feed(
        self,
        *,
        limit: int,
        offset: int,
        translated_languages: Optional[list[str]] = None,
        created_at_since: Optional[datetime.datetime] = None,
        updated_at_since: Optional[datetime.datetime] = None,
        published_at_since: Optional[datetime.datetime] = None,
        order: Optional[GetUserFeedQuery] = None,
    ) -> Response[GetChapterFeedResponse]:
        route = Route("GET", "/user/follows/manga/feed")

        query = {}
        query["limit"] = limit
        query["offset"] = offset
        if translated_languages:
            query["translatedLanguage"] = translated_languages

        if created_at_since:
            query["createdAtSince"] = to_iso_format(created_at_since)

        if updated_at_since:
            query["updatedAtSince"] = to_iso_format(updated_at_since)

        if published_at_since:
            query["publishAtSince"] = to_iso_format(published_at_since)

        if order:
            query["order"] = order

        resolved_query = utils.php_query_builder(query)

        return self.request(route, params=resolved_query)

    def _manga_list(
        self,
        *,
        limit: int,
        offset: int,
        title: Optional[str],
        authors: Optional[list[str]],
        artists: Optional[list[str]],
        year: Optional[int],
        included_tags: Optional[QueryTags],
        excluded_tags: Optional[QueryTags],
        status: Optional[list[manga.MangaStatus]],
        original_language: Optional[list[str]],
        publication_demographic: Optional[list[manga.PublicationDemographic]],
        ids: Optional[list[str]],
        content_rating: Optional[list[manga.ContentRating]],
        created_at_since: Optional[datetime.datetime],
        updated_at_since: Optional[datetime.datetime],
        order: Optional[GetUserFeedQuery],
        includes: Optional[list[manga.MangaIncludes]],
    ) -> Response[manga.MangaSearchResponse]:
        route = Route("GET", "/manga")

        query = {}

        query["limit"] = limit
        query["offset"] = offset
        if title:
            query["title"] = title

        if authors:
            query["authors"] = authors

        if artists:
            query["artist"] = artists

        if year:
            query["year"] = year

        if included_tags:
            query["includedTags"] = included_tags.tags
            query["includedTagsMode"] = included_tags.mode

        if excluded_tags:
            query["excludedTags"] = excluded_tags.tags
            query["excludedTagsMode"] = excluded_tags.mode

        if status:
            query["status"] = status

        if original_language:
            query["originalLanguage"] = original_language

        if publication_demographic:
            query["publicationDemographic"] = publication_demographic

        if ids:
            query["ids"] = ids

        if content_rating:
            query["contentRating"] = content_rating

        if created_at_since:
            query["createdAtSince"] = to_iso_format(created_at_since)

        if updated_at_since:
            query["updatedAtSince"] = to_iso_format(updated_at_since)

        if order:
            query["order"] = order

        if includes:
            query["includes"] = includes

        resolved_query = utils.php_query_builder(query)

        LOGGER.debug(resolved_query)

        return self.request(route, params=resolved_query)

    def _create_manga(
        self,
        *,
        title: LocalisedString,
        alt_titles: Optional[list[LocalisedString]],
        description: Optional[LocalisedString],
        authors: Optional[list[str]],
        artists: Optional[list[str]],
        links: Optional[manga.MangaLinks],
        original_language: Optional[str],
        last_volume: Optional[str],
        last_chapter: Optional[str],
        publication_demographic: Optional[manga.PublicationDemographic],
        status: Optional[manga.MangaStatus],
        year: Optional[int],
        content_rating: Optional[manga.ContentRating],
        tags: Optional[QueryTags],
        mod_notes: Optional[str],
        version: int,
    ) -> Response[manga.ViewMangaResponse]:

        query = {}
        query["title"] = title
        query["version"] = version

        if alt_titles:
            query["altTitles"] = alt_titles

        if description:
            query["description"] = description

        if authors:
            query["authors"] = authors

        if artists:
            query["artists"] = artists

        if links:
            query["links"] = links

        if original_language:
            query["originalLanguage"] = original_language

        if last_volume:
            query["lastVolume"] = last_volume

        if last_chapter:
            query["lastChapter"] = last_chapter

        if publication_demographic:
            query["publicationDemographic"] = publication_demographic

        if status:
            query["status"] = status

        if year:
            query["year"] = year

        if content_rating:
            query["contentRating"] = content_rating

        if tags:
            query["tags"] = tags.tags

        if mod_notes:
            query["modNotes"] = mod_notes

        resolved_query = utils.php_query_builder(query)

        route = Route("POST", "/manga")
        return self.request(route, params=resolved_query)

    def _get_manga_volumes_and_chapters(
        self, *, manga_id: str, translated_languages: Optional[list[str]] = None
    ) -> Response[manga.GetMangaVolumesAndChaptersResponse]:
        ...

        route = Route("GET", "/manga/{manga_id}/aggregate", manga_id=manga_id)

        if translated_languages:
            query = utils.php_query_builder({"translatedLanguage": translated_languages})
            return self.request(route, params=query)
        return self.request(route)

<<<<<<< HEAD
    async def get_manga_volumes_and_chapters(
        self, *, manga_id: str, translated_language: Optional[list[str]] = None
    ) -> manga.GetMangaVolumesAndChaptersResponse:
        """|coro|

        This endpoint returns the raw relational mapping of a manga's volumes and chapters.

        Parameters
        -----------
        manga_id: :class:`str`
            The manga UUID we are querying against.
        translated_language: Optional[Dict[:class:`str`, List[:class:`str`]]]
            The list of language codes you want to limit the search to.

        Returns
        --------
        Dict[str, Any]
            The raw payload from mangadex. There is no guarantee of the keys here.
        """
        data = await self._get_manga_volumes_and_chapters(manga_id=manga_id, translated_languages=translated_language)

        return data

=======
>>>>>>> 16512a75
    def _view_manga(self, manga_id: str, includes: Optional[list[str]]) -> Response[manga.ViewMangaResponse]:
        route = Route("GET", "/manga/{manga_id}", manga_id=manga_id)

        includes = includes or ["artist", "cover_url", "author"]
        query = utils.php_query_builder({"includes": includes})
        data = self.request(route, params=query)

        return data

    def _update_manga(
        self,
        manga_id: str,
        *,
        title: Optional[LocalisedString],
        alt_titles: Optional[list[LocalisedString]],
        description: Optional[LocalisedString],
        authors: Optional[list[str]],
        artists: Optional[list[str]],
        links: Optional[manga.MangaLinks],
        original_language: Optional[str],
        last_volume: Optional[str],
        last_chapter: Optional[str],
        publication_demographic: Optional[manga.PublicationDemographic],
        status: Optional[manga.MangaStatus],
        year: Optional[int],
        content_rating: Optional[manga.ContentRating],
        tags: Optional[QueryTags],
        mod_notes: Optional[str],
        version: int,
    ) -> Response[manga.ViewMangaResponse]:
        route = Route("PUT", "/manga/{manga_id}", manga_id=manga_id)

        query = {}
        query["version"] = version

        if title:
            query["title"] = title

        if alt_titles:
            query["altTitles"] = alt_titles

        if description:
            query["description"] = description

        if authors:
            query["authors"] = authors

        if artists:
            query["artists"] = artists

        if links:
            query["links"] = links

        if original_language:
            query["originalLanguage"] = original_language

        if last_volume is not MISSING:
            query["lastVolume"] = last_volume

        if last_chapter is not MISSING:
            query["lastChapter"] = last_chapter

        if publication_demographic is not MISSING:
            query["publicationDemographic"] = publication_demographic

        if status is not MISSING:
            query["status"] = status

        if year is not MISSING:
            query["year"] = year

        if content_rating:
            query["contentRating"] = content_rating

        if tags:
            query["tags"] = tags.tags

        if mod_notes is not MISSING:
            query["modNotes"] = mod_notes

        resolved_query = utils.php_query_builder(query)

        return self.request(route, json=resolved_query)

    def _delete_manga(self, manga_id: str, /) -> Response[dict[str, Literal["ok", "error"]]]:
        route = Route("DELETE", "/manga/{manga_id}", manga_id=manga_id)
        return self.request(route)

    async def delete_manga(self, manga_id: str, /) -> dict[str, Literal["ok", "error"]]:
        """|coro|

        This method will delete a Manga from the MangaDex API.

        Parameters
        -----------
        manga_id: :class:`str`
            The UUID of the manga to delete.

        Raises
        -------
        Forbidden
            The update errored due to authentication failure.
        NotFound
            The specified manga does not exist.

        Returns
        --------
        Dict[str, Literal[``"ok"``, ``"error"``]]:
            The response payload.
        """
        data = await self._delete_manga(manga_id)

        return data

    def _unfollow_manga(self, manga_id: str, /) -> Response[dict[str, Literal["ok", "error"]]]:
        route = Route("DELETE", "/manga/{manga_id}/follow", manga_id=manga_id)
        return self.request(route)

    def _follow_manga(self, manga_id: str, /) -> Response[dict[str, Literal["ok", "error"]]]:
        route = Route("POST", "/manga/{manga_id}/follow", manga_id=manga_id)
        return self.request(route)

    def _manga_feed(
        self,
        manga_id: str,
        /,
        *,
        limit: int,
        offset: int,
        translated_languages: Optional[list[str]],
        created_at_since: Optional[datetime.datetime],
        updated_at_since: Optional[datetime.datetime],
        published_at_since: Optional[datetime.datetime],
        order: Optional[manga.MangaOrderQuery],
        includes: Optional[list[manga.MangaIncludes]],
    ) -> Response[GetChapterFeedResponse]:
        route = Route("GET", "/manga/{manga_id}/feed", manga_id=manga_id)

        query = {}
        query["limit"] = limit
        query["offset"] = offset

        if translated_languages:
            query["translatedLanguage"] = translated_languages

        if created_at_since:
            query["createdAtSince"] = to_iso_format(created_at_since)

        if updated_at_since:
            query["updatedAtSince"] = to_iso_format(updated_at_since)

        if published_at_since:
            query["publishAtSince"] = to_iso_format(published_at_since)

        if order:
            query["order"] = order

        if includes:
            query["includes"] = includes

        resolved_query = utils.php_query_builder(query)

        return self.request(route, params=resolved_query)

<<<<<<< HEAD
    async def manga_feed(
        self,
        manga_id: str,
        /,
        *,
        limit: int = 100,
        offset: int = 0,
        translated_languages: Optional[list[str]] = None,
        created_at_since: Optional[datetime.datetime] = None,
        updated_at_since: Optional[datetime.datetime] = None,
        published_at_since: Optional[datetime.datetime] = None,
        order: Optional[manga.MangaOrderQuery] = None,
        includes: Optional[list[manga.MangaIncludes]] = ["author", "artist", "cover_art"],
    ) -> list[Chapter]:
        """|coro|

        This method returns the specified manga's chapter feed.

        Parameters
        -----------
        manga_id: :class:`str`
            The UUID of the manga whose feed we are requesting.
        limit: :class:`int`
            Defaults to 100. The maximum amount of chapters to return in the response.
        offset: :class:`int`
            Defaults to 0. The pagination offset for the request.
        translated_languages: List[:class:`str`]
            A list of language codes to filter the returned chapters with.
        created_at_since: Optional[:class:`datetime.datetime`]
            A start point to return chapters from based on their creation date.
        updated_at_since: Optional[:class:`datetime.datetime`]
            A start point to return chapters from based on their updated at date.
        published_at_since: Optional[:class:`datetime.datetime`]
            A start point to return chapters from based on their published at date.
        order: Optional[Dict[Literal[``"volume"``, ``"chapter"``], Literal[``"asc"``, ``"desc"``]]]
            A query parameter to choose how the responses are ordered.
            i.e. ``{"chapters": "desc"}``
        includes: Optional[List[Literal[``"author"``, ``"artist"``, ``"cover_art"``]]]
            The list of options to include increased payloads for per chapter.
            Defaults to these values.

        Raises
        -------
        BadRequest
            The query parameters were malformed.

        Returns
        --------
        List[:class:`Chapter`]
            The list of chapters returned from this request.
        """
        data = await self._manga_feed(
            manga_id,
            limit=limit,
            offset=offset,
            translated_languages=translated_languages,
            created_at_since=created_at_since,
            updated_at_since=updated_at_since,
            published_at_since=published_at_since,
            order=order,
            includes=includes,
        )

        return [Chapter(self, item) for item in data["results"]]

=======
>>>>>>> 16512a75
    def _get_random_manga(self, *, includes: Optional[list[manga.MangaIncludes]]) -> Response[manga.ViewMangaResponse]:
        route = Route("GET", "/manga/random")

        if includes:
            query = {"includes": includes}
            resolved_query = utils.php_query_builder(query)
            return self.request(route, params=resolved_query)

        return self.request(route)

    @overload
    def _manga_read_markers(
        self, manga_ids: list[str], /, *, grouped: Literal[True]
    ) -> Response[manga.MangaGroupedReadMarkersResponse]:
        ...

    @overload
    def _manga_read_markers(
        self, manga_ids: list[str], /, *, grouped: Literal[False]
    ) -> Response[manga.MangaReadMarkersResponse]:
        ...

    def _manga_read_markers(self, manga_ids: list[str], /, *, grouped: bool = False):
        if grouped is False:
            if len(manga_ids) != 1:
                raise ValueError("If `grouped` is False, then `manga_ids` should be a single length list.")

            id_ = manga_ids[0]
            route = Route("GET", "/manga/{manga_id}/read", manga_id=id_)
            return self.request(route)

        route = Route("GET", "/manga/read")
        query = {"ids": manga_ids, "grouped": True}
        resolved_query = utils.php_query_builder(query)
        return self.request(route, params=resolved_query)

    def _get_manga_reading_status(self, manga_id: str, /) -> Response[manga.MangaReadingStatusResponse]:
        route = Route("GET", "/manga/{manga_id}/status", manga_id=manga_id)
        return self.request(route)

    def _update_manga_reading_status(
        self, manga_id: str, /, status: Optional[manga.ReadingStatus]
    ) -> Response[dict[Literal["result"], Literal["ok"]]]:
        route = Route("POST", "/manga/{manga_id}/status", manga_id=manga_id)
        resolved_query = utils.php_query_builder({"status": status})
        return self.request(route, params=resolved_query)<|MERGE_RESOLUTION|>--- conflicted
+++ resolved
@@ -590,32 +590,6 @@
             return self.request(route, params=query)
         return self.request(route)
 
-<<<<<<< HEAD
-    async def get_manga_volumes_and_chapters(
-        self, *, manga_id: str, translated_language: Optional[list[str]] = None
-    ) -> manga.GetMangaVolumesAndChaptersResponse:
-        """|coro|
-
-        This endpoint returns the raw relational mapping of a manga's volumes and chapters.
-
-        Parameters
-        -----------
-        manga_id: :class:`str`
-            The manga UUID we are querying against.
-        translated_language: Optional[Dict[:class:`str`, List[:class:`str`]]]
-            The list of language codes you want to limit the search to.
-
-        Returns
-        --------
-        Dict[str, Any]
-            The raw payload from mangadex. There is no guarantee of the keys here.
-        """
-        data = await self._get_manga_volumes_and_chapters(manga_id=manga_id, translated_languages=translated_language)
-
-        return data
-
-=======
->>>>>>> 16512a75
     def _view_manga(self, manga_id: str, includes: Optional[list[str]]) -> Response[manga.ViewMangaResponse]:
         route = Route("GET", "/manga/{manga_id}", manga_id=manga_id)
 
@@ -780,74 +754,6 @@
 
         return self.request(route, params=resolved_query)
 
-<<<<<<< HEAD
-    async def manga_feed(
-        self,
-        manga_id: str,
-        /,
-        *,
-        limit: int = 100,
-        offset: int = 0,
-        translated_languages: Optional[list[str]] = None,
-        created_at_since: Optional[datetime.datetime] = None,
-        updated_at_since: Optional[datetime.datetime] = None,
-        published_at_since: Optional[datetime.datetime] = None,
-        order: Optional[manga.MangaOrderQuery] = None,
-        includes: Optional[list[manga.MangaIncludes]] = ["author", "artist", "cover_art"],
-    ) -> list[Chapter]:
-        """|coro|
-
-        This method returns the specified manga's chapter feed.
-
-        Parameters
-        -----------
-        manga_id: :class:`str`
-            The UUID of the manga whose feed we are requesting.
-        limit: :class:`int`
-            Defaults to 100. The maximum amount of chapters to return in the response.
-        offset: :class:`int`
-            Defaults to 0. The pagination offset for the request.
-        translated_languages: List[:class:`str`]
-            A list of language codes to filter the returned chapters with.
-        created_at_since: Optional[:class:`datetime.datetime`]
-            A start point to return chapters from based on their creation date.
-        updated_at_since: Optional[:class:`datetime.datetime`]
-            A start point to return chapters from based on their updated at date.
-        published_at_since: Optional[:class:`datetime.datetime`]
-            A start point to return chapters from based on their published at date.
-        order: Optional[Dict[Literal[``"volume"``, ``"chapter"``], Literal[``"asc"``, ``"desc"``]]]
-            A query parameter to choose how the responses are ordered.
-            i.e. ``{"chapters": "desc"}``
-        includes: Optional[List[Literal[``"author"``, ``"artist"``, ``"cover_art"``]]]
-            The list of options to include increased payloads for per chapter.
-            Defaults to these values.
-
-        Raises
-        -------
-        BadRequest
-            The query parameters were malformed.
-
-        Returns
-        --------
-        List[:class:`Chapter`]
-            The list of chapters returned from this request.
-        """
-        data = await self._manga_feed(
-            manga_id,
-            limit=limit,
-            offset=offset,
-            translated_languages=translated_languages,
-            created_at_since=created_at_since,
-            updated_at_since=updated_at_since,
-            published_at_since=published_at_since,
-            order=order,
-            includes=includes,
-        )
-
-        return [Chapter(self, item) for item in data["results"]]
-
-=======
->>>>>>> 16512a75
     def _get_random_manga(self, *, includes: Optional[list[manga.MangaIncludes]]) -> Response[manga.ViewMangaResponse]:
         route = Route("GET", "/manga/random")
 
