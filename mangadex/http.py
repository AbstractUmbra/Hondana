"""
The MIT License (MIT)

Copyright (c) 2021-Present AbstractUmbra

Permission is hereby granted, free of charge, to any person obtaining a
copy of this software and associated documentation files (the "Software"),
to deal in the Software without restriction, including without limitation
the rights to use, copy, modify, merge, publish, distribute, sublicense,
and/or sell copies of the Software, and to permit persons to whom the
Software is furnished to do so, subject to the following conditions:

The above copyright notice and this permission notice shall be included in
all copies or substantial portions of the Software.

THE SOFTWARE IS PROVIDED "AS IS", WITHOUT WARRANTY OF ANY KIND, EXPRESS
OR IMPLIED, INCLUDING BUT NOT LIMITED TO THE WARRANTIES OF MERCHANTABILITY,
FITNESS FOR A PARTICULAR PURPOSE AND NONINFRINGEMENT. IN NO EVENT SHALL THE
AUTHORS OR COPYRIGHT HOLDERS BE LIABLE FOR ANY CLAIM, DAMAGES OR OTHER
LIABILITY, WHETHER IN AN ACTION OF CONTRACT, TORT OR OTHERWISE, ARISING
FROM, OUT OF OR IN CONNECTION WITH THE SOFTWARE OR THE USE OR OTHER
DEALINGS IN THE SOFTWARE.
"""
from __future__ import annotations

import datetime
import json
import logging
import sys
from typing import (
    TYPE_CHECKING,
    Any,
    ClassVar,
    Coroutine,
    Literal,
    Optional,
    TypeVar,
    Union,
    overload,
)
from urllib.parse import quote as _uriquote

import aiohttp

from . import __version__, utils
from .errors import (
    APIException,
    BadRequest,
    Forbidden,
    LoginError,
    NotFound,
    RefreshError,
    Unauthorized,
)
from .utils import MISSING


if TYPE_CHECKING:
    from .tags import QueryTags
    from .types import manga
    from .types.auth import CheckPayload, LoginPayload, RefreshPayload
    from .types.author import GetAuthorResponse
    from .types.chapter import GetChapterFeedResponse
    from .types.common import LocalisedString
    from .types.cover import GetCoverResponse
    from .types.query import GetUserFeedQuery
    from .types.tags import GetTagListResponse

    T = TypeVar("T")
    Response = Coroutine[Any, Any, T]

__all__ = ("Client", "Route")

LOGGER = logging.getLogger(__name__)
LOGGER.setLevel("DEBUG")
EPOCH = datetime.datetime.fromtimestamp(0)
TAGS = utils.TAGS


async def json_or_text(response: aiohttp.ClientResponse) -> Union[dict[str, Any], str]:
    text = await response.text(encoding="utf-8")
    try:
        if response.headers["content-type"] == "application/json":
            return json.loads(text)
    except KeyError:
        pass

    return text


def to_iso_format(in_: datetime.datetime) -> str:
    return f"{in_:%Y-%m-%dT%H:%M:%S}"


class Route:
    """A helper class for instantiating a HTTP method to MangaDex.

    Parameters
    -----------
    verb: :class:`str`
        The HTTP verb you wish to perform, e.g. ``"POST"``
    path: :class:`str`
        The prepended path to the API endpoint you with to target.
        e.g. ``"/manga/{manga_id}"``
    parameters: Any
        This is a special cased kwargs. Anything passed to these will substitute it's key to value in the `path`.
        E.g. if your `path` is ``"/manga/{manga_id}"``, and your parameters are ``manga_id="..."``, then it will expand into the path
        making ``"manga/..."``
    """

    BASE: ClassVar[str] = "https://api.mangadex.org"

    def __init__(self, verb: str, path: str, **parameters: Any) -> None:
        self.verb: str = verb
        self.path: str = path
        url = self.BASE + self.path
        if parameters:
            url = url.format_map({k: _uriquote(v) if isinstance(v, str) else v for k, v in parameters.items()})
        self.url: str = url


class HTTPClient:
    __slots__ = (
        "login",
        "password",
        "__session",
        "_token",
        "__refresh_token",
        "__last_refresh",
        "user_agent",
        "_connection",
    )

    def __init__(
        self,
        *,
        login: str,
        password: str,
        session: Optional[aiohttp.ClientSession] = None,
    ) -> None:
        if not (login and password):
            raise ValueError(
                "You did not provide appropriate login information, a login (username) and password combination is required."
            )

        self.login = login
        self.password = password
        self.__session = session
        self._token: Optional[str] = None
        self.__refresh_token: Optional[str] = None
        self.__last_refresh: Optional[datetime.datetime] = None
        user_agent = "MangaDex.py (https://github.com/AbstractUmbra/mangadex.py {0}) Python/{1[0]}.{1[1]} aiohttp/{2}"
        self.user_agent: str = user_agent.format(__version__, sys.version_info, aiohttp.__version__)

    async def _generate_session(self) -> aiohttp.ClientSession:
        """|coro|

        Creates an :class:`aiohttp.ClientSession` for use in the http client.

        Returns
        --------
        :class:`aiohttp.ClientSession`
            The underlying client session we use.

        .. note::
            This method must be a coroutine to avoid the deprecation warning of Python 3.9+.
        """
        return aiohttp.ClientSession()

    async def _close(self) -> None:
        """|coro|

        This method will close the internal client session to ensure a clean exit.
        """

        if self.__session is not None:
            await self._logout()
            await self.__session.close()

    async def _get_token(self) -> str:
        """|coro|

        This private method will login to MangaDex with the login username and password to retrieve a JWT auth token.

        Raises
        -------
        LoginError
            The passed username and password are incorrect.

        Returns
        --------
        :class:`str`
            The authentication token we will use.

        .. note::
            This does not use :meth:`HTTPClient.request` due to circular usage of request > generate token.
        """

        if self.__session is None:
            self.__session = await self._generate_session()

        route = Route("POST", "/auth/login")
        async with self.__session.post(route.url, json={"username": self.login, "password": self.password}) as response:
            data: LoginPayload = await response.json()

        if data["result"] == "error":
            text = await response.text()
            raise LoginError(response, text, response.status)

        token = data["token"]["session"]
        refresh_token = data["token"]["refresh"]
        self.__last_refresh = datetime.datetime.utcnow() - datetime.timedelta(seconds=30)
        self.__refresh_token = refresh_token
        return token

    async def _refresh_token(self) -> str:
        """|coro|

        This private method will refresh the current set token (:attr:`._auth`)

        Raises
        -------
        RefreshError
            We were unable to refresh the token.

        Returns
        --------
        :class:`str`
            The authentication token we just refreshed.

        .. note::
            This does not use :meth:`HTTPClient.request` due to circular usage of request > generate token.
        """
        LOGGER.debug("Token is older than 15 minutes, attempting a refresh.")

        if self.__session is None:
            self.__session = await self._generate_session()

        route = Route("POST", "/auth/refresh")
        async with self.__session.post(route.url, json={"token": self.__refresh_token}) as response:
            data: RefreshPayload = await response.json()

        assert self.__last_refresh is not None  # this will 100% be a `datetime` here, but type checker was crying

        if not (300 > response.status >= 200):
            text = await response.text()
            LOGGER.debug("Error (code %d) when trying to refresh a token: %s", text, response.status)
            raise RefreshError(response, text, response.status, self.__last_refresh)

        if data["result"] == "error":
            raise RefreshError(response, "The API reported an error when refreshing the token", 200, self.__last_refresh)

        self._token = data["token"]["session"]
        return self._token

    async def _try_token(self) -> str:
        """|coro|

        This private method will try and use the existing :attr:`_auth` to authenticate to the API.
        If this is unset, or returns a non-2xx response code, we will refresh the JWT / request another one.

        Raises
        -------
        APIError
            Something went wrong with testing our authentication against the API.

        Returns
        --------
        :class:`str`
            The authentication token we generated, refreshed or already had that is still valid.

        .. note::
            This does not use :meth:`Client.request` due to circular usage of request > generate token.
        """
        if self._token is None:
            LOGGER.debug("No jwt set yet, will attempt to generate one.")
            self._token = await self._get_token()
            return self._token

        if self.__last_refresh is not None:
            now = datetime.datetime.utcnow()
            if (now - datetime.timedelta(minutes=15)) > self.__last_refresh:
                refreshed = await self._refresh_token()
                if refreshed:
                    return self._token
            else:
                LOGGER.debug("Within the same 15m span of token generation, reusing it.")
                return self._token

        LOGGER.debug("Attempting to validate token: %s", self._token[:20])
        route = Route("GET", "/auth/check")

        if self.__session is None:
            self.__session = await self._generate_session()

        async with self.__session.get(route.url, headers={"Authorization": f"Bearer {self._token}"}) as response:
            data: CheckPayload = await response.json()

        if not (300 > response.status >= 200) or data["result"] == "error":
            text = await response.text()
            LOGGER.debug("Hit an error (code %d) when checking token auth: %s", text, response.status)
            raise APIException(response, text, response.status)

        if data["isAuthenticated"] is True:
            LOGGER.debug("Token is still valid: %s", self._token[:20])
            return self._token

        self._token = await self._get_token()
        LOGGER.debug("Token fetched: %s", self._token[:20])
        return self._token

    async def _logout(self) -> None:
        """|coro|

        This performs the logout request, also done in :meth:`Client.close` for convenience.
        """
        if self.__session is None:
            self.__session = await self._generate_session()

        route = Route("POST", "/auth/logout")
        async with self.__session.request(route.verb, route.url) as response:
            data: dict[str, str] = await response.json()

        if not (300 > response.status >= 200) or data["result"] != "ok":
            raise APIException(response, "Unable to logout", response.status)

    async def request(self, route: Route, **kwargs: Any) -> Any:
        """|coro|

        This performs the HTTP request, handling authentication tokens when doing it.

        Parameters
        -----------
        route: :class:`Route`
            The route describes the http verb and endpoint to hit.
            The request is the one that takes in the query params or request body.

        Raises
        -------
        APIException
            A generic exception raised when the HTTP response code is non 2xx.

        Returns
        --------
        Any
            The potential response data we got from the request.
        """
        if self.__session is None:
            self.__session = await self._generate_session()

        token = await self._try_token()
        headers = kwargs.pop("headers", None) or {"Authorization": f"Bearer {token}"}
        headers["User-Agent"] = self.user_agent

        if "json" in kwargs:
            headers["Content-Type"] = "application/json"
            kwargs["data"] = utils.to_json(kwargs.pop("json"))
        kwargs["headers"] = headers

        LOGGER.debug("Current request headers: %s", headers)

        async with self.__session.request(route.verb, route.url, **kwargs) as response:
            data = await json_or_text(response)

            if 300 > response.status >= 200:
                return data

            if response.status == 400:
                raise BadRequest(response, str(data))
            elif response.status == 401:
                raise Unauthorized(response, str(data))
            elif response.status == 403:
                raise Forbidden(response, str(data))
            elif response.status == 404:
                raise NotFound(response, str(data))
            raise APIException(response, str(data), response.status)

    def _update_tags(self) -> Response[list[GetTagListResponse]]:
        route = Route("GET", "/manga/tag")
        return self.request(route)

    def _get_author(self, author_id: str) -> Response[GetAuthorResponse]:
        route = Route("GET", "/author/{author_id}", author_id=author_id)
        return self.request(route)

    def _get_cover(self, cover_id: str, includes: list[str]) -> Response[GetCoverResponse]:
        route = Route("GET", "/cover/{cover_id}", cover_id=cover_id)

        query = {"includes": includes}
        resolved_query = utils.php_query_builder(query)

        return self.request(route, params=resolved_query)

    def _get_my_feed(
        self,
        *,
        limit: int,
        offset: int,
        translated_languages: Optional[list[str]] = None,
        created_at_since: Optional[datetime.datetime] = None,
        updated_at_since: Optional[datetime.datetime] = None,
        published_at_since: Optional[datetime.datetime] = None,
        order: Optional[GetUserFeedQuery] = None,
    ) -> Response[GetChapterFeedResponse]:
        route = Route("GET", "/user/follows/manga/feed")

        query = {}
        query["limit"] = limit
        query["offset"] = offset
        if translated_languages:
            query["translatedLanguage"] = translated_languages

        if created_at_since:
            query["createdAtSince"] = to_iso_format(created_at_since)

        if updated_at_since:
            query["updatedAtSince"] = to_iso_format(updated_at_since)

        if published_at_since:
            query["publishAtSince"] = to_iso_format(published_at_since)

        if order:
            query["order"] = order

        resolved_query = utils.php_query_builder(query)

        return self.request(route, params=resolved_query)

    def _manga_list(
        self,
        *,
        limit: int,
        offset: int,
        title: Optional[str],
        authors: Optional[list[str]],
        artists: Optional[list[str]],
        year: Optional[int],
        included_tags: Optional[QueryTags],
        excluded_tags: Optional[QueryTags],
        status: Optional[list[manga.MangaStatus]],
        original_language: Optional[list[str]],
        publication_demographic: Optional[list[manga.PublicationDemographic]],
        ids: Optional[list[str]],
        content_rating: Optional[list[manga.ContentRating]],
        created_at_since: Optional[datetime.datetime],
        updated_at_since: Optional[datetime.datetime],
        order: Optional[GetUserFeedQuery],
        includes: Optional[list[manga.MangaIncludes]],
    ) -> Response[manga.MangaSearchResponse]:
        route = Route("GET", "/manga")

        query = {}

        query["limit"] = limit
        query["offset"] = offset
        if title:
            query["title"] = title

        if authors:
            query["authors"] = authors

        if artists:
            query["artist"] = artists

        if year:
            query["year"] = year

        if included_tags:
            query["includedTags"] = included_tags.tags
            query["includedTagsMode"] = included_tags.mode

        if excluded_tags:
            query["excludedTags"] = excluded_tags.tags
            query["excludedTagsMode"] = excluded_tags.mode

        if status:
            query["status"] = status

        if original_language:
            query["originalLanguage"] = original_language

        if publication_demographic:
            query["publicationDemographic"] = publication_demographic

        if ids:
            query["ids"] = ids

        if content_rating:
            query["contentRating"] = content_rating

        if created_at_since:
            query["createdAtSince"] = to_iso_format(created_at_since)

        if updated_at_since:
            query["updatedAtSince"] = to_iso_format(updated_at_since)

        if order:
            query["order"] = order

        if includes:
            query["includes"] = includes

        resolved_query = utils.php_query_builder(query)

        LOGGER.debug(resolved_query)

        return self.request(route, params=resolved_query)

    def _create_manga(
        self,
        *,
        title: LocalisedString,
        alt_titles: Optional[list[LocalisedString]],
        description: Optional[LocalisedString],
        authors: Optional[list[str]],
        artists: Optional[list[str]],
        links: Optional[manga.MangaLinks],
        original_language: Optional[str],
        last_volume: Optional[str],
        last_chapter: Optional[str],
        publication_demographic: Optional[manga.PublicationDemographic],
        status: Optional[manga.MangaStatus],
        year: Optional[int],
        content_rating: Optional[manga.ContentRating],
        tags: Optional[QueryTags],
        mod_notes: Optional[str],
        version: int,
    ) -> Response[manga.ViewMangaResponse]:

        query = {}
        query["title"] = title
        query["version"] = version

        if alt_titles:
            query["altTitles"] = alt_titles

        if description:
            query["description"] = description

        if authors:
            query["authors"] = authors

        if artists:
            query["artists"] = artists

        if links:
            query["links"] = links

        if original_language:
            query["originalLanguage"] = original_language

        if last_volume:
            query["lastVolume"] = last_volume

        if last_chapter:
            query["lastChapter"] = last_chapter

        if publication_demographic:
            query["publicationDemographic"] = publication_demographic

        if status:
            query["status"] = status

        if year:
            query["year"] = year

        if content_rating:
            query["contentRating"] = content_rating

        if tags:
            query["tags"] = tags.tags

        if mod_notes:
            query["modNotes"] = mod_notes

        resolved_query = utils.php_query_builder(query)

        route = Route("POST", "/manga")
        return self.request(route, params=resolved_query)

    def _get_manga_volumes_and_chapters(
        self, *, manga_id: str, translated_languages: Optional[list[str]] = None
    ) -> Response[manga.GetMangaVolumesAndChaptersResponse]:
        ...

        route = Route("GET", "/manga/{manga_id}/aggregate", manga_id=manga_id)

        if translated_languages:
            query = utils.php_query_builder({"translatedLanguage": translated_languages})
            return self.request(route, params=query)
        return self.request(route)

    def _view_manga(self, manga_id: str, includes: Optional[list[str]]) -> Response[manga.ViewMangaResponse]:
        route = Route("GET", "/manga/{manga_id}", manga_id=manga_id)

        includes = includes or ["artist", "cover_url", "author"]
        query = utils.php_query_builder({"includes": includes})
        data = self.request(route, params=query)

        return data

<<<<<<< HEAD
    async def view_manga(
        self, manga_id: str, includes: Optional[list[manga.MangaIncludes]] = ["author", "artist", "cover_art"]
    ) -> Manga:
        """|coro|

        The method will fetch a Manga from the MangaDex API.

        Parameters
        -----------
        manga_id: :class:`str`
            The UUID of the manga to view.
        includes: Optional[Literal[``"author"``, ``"artist"``, ``"cover_art"``]]
            This is a list of items to include in the query.
            Be default we request all optionals (artist, cover_art and author).
            Pass a new list of these strings to overwrite it.

        Raises
        -------
        Forbidden
            The query failed due to authorization failure.
        NotFound
            The passed manga ID was not found, likely due to an incorrect ID.

        Returns
        --------
        :class:`Manga`
            The Manga that was returned from the API.
        """
        data = await self._view_manga(manga_id, includes)

        return Manga(self, data)

=======
>>>>>>> f34bbb9a
    def _update_manga(
        self,
        manga_id: str,
        *,
        title: Optional[LocalisedString],
        alt_titles: Optional[list[LocalisedString]],
        description: Optional[LocalisedString],
        authors: Optional[list[str]],
        artists: Optional[list[str]],
        links: Optional[manga.MangaLinks],
        original_language: Optional[str],
        last_volume: Optional[str],
        last_chapter: Optional[str],
        publication_demographic: Optional[manga.PublicationDemographic],
        status: Optional[manga.MangaStatus],
        year: Optional[int],
        content_rating: Optional[manga.ContentRating],
        tags: Optional[QueryTags],
        mod_notes: Optional[str],
        version: int,
    ) -> Response[manga.ViewMangaResponse]:
        route = Route("PUT", "/manga/{manga_id}", manga_id=manga_id)

        query = {}
        query["version"] = version

        if title:
            query["title"] = title

        if alt_titles:
            query["altTitles"] = alt_titles

        if description:
            query["description"] = description

        if authors:
            query["authors"] = authors

        if artists:
            query["artists"] = artists

        if links:
            query["links"] = links

        if original_language:
            query["originalLanguage"] = original_language

        if last_volume is not MISSING:
            query["lastVolume"] = last_volume

        if last_chapter is not MISSING:
            query["lastChapter"] = last_chapter

        if publication_demographic is not MISSING:
            query["publicationDemographic"] = publication_demographic

        if status is not MISSING:
            query["status"] = status

        if year is not MISSING:
            query["year"] = year

        if content_rating:
            query["contentRating"] = content_rating

        if tags:
            query["tags"] = tags.tags

        if mod_notes is not MISSING:
            query["modNotes"] = mod_notes

        resolved_query = utils.php_query_builder(query)

        return self.request(route, json=resolved_query)

    def _delete_manga(self, manga_id: str, /) -> Response[dict[str, Literal["ok", "error"]]]:
        route = Route("DELETE", "/manga/{manga_id}", manga_id=manga_id)
        return self.request(route)

    async def delete_manga(self, manga_id: str, /) -> dict[str, Literal["ok", "error"]]:
        """|coro|

        This method will delete a Manga from the MangaDex API.

        Parameters
        -----------
        manga_id: :class:`str`
            The UUID of the manga to delete.

        Raises
        -------
        Forbidden
            The update errored due to authentication failure.
        NotFound
            The specified manga does not exist.

        Returns
        --------
        Dict[str, Literal[``"ok"``, ``"error"``]]:
            The response payload.
        """
        data = await self._delete_manga(manga_id)

        return data

    def _unfollow_manga(self, manga_id: str, /) -> Response[dict[str, Literal["ok", "error"]]]:
        route = Route("DELETE", "/manga/{manga_id}/follow", manga_id=manga_id)
        return self.request(route)

    def _follow_manga(self, manga_id: str, /) -> Response[dict[str, Literal["ok", "error"]]]:
        route = Route("POST", "/manga/{manga_id}/follow", manga_id=manga_id)
        return self.request(route)

    def _manga_feed(
        self,
        manga_id: str,
        /,
        *,
        limit: int,
        offset: int,
        translated_languages: Optional[list[str]],
        created_at_since: Optional[datetime.datetime],
        updated_at_since: Optional[datetime.datetime],
        published_at_since: Optional[datetime.datetime],
        order: Optional[manga.MangaOrderQuery],
        includes: Optional[list[manga.MangaIncludes]],
    ) -> Response[GetChapterFeedResponse]:
        route = Route("GET", "/manga/{manga_id}/feed", manga_id=manga_id)

        query = {}
        query["limit"] = limit
        query["offset"] = offset

        if translated_languages:
            query["translatedLanguage"] = translated_languages

        if created_at_since:
            query["createdAtSince"] = to_iso_format(created_at_since)

        if updated_at_since:
            query["updatedAtSince"] = to_iso_format(updated_at_since)

        if published_at_since:
            query["publishAtSince"] = to_iso_format(published_at_since)

        if order:
            query["order"] = order

        if includes:
            query["includes"] = includes

        resolved_query = utils.php_query_builder(query)

        return self.request(route, params=resolved_query)

    def _get_random_manga(self, *, includes: Optional[list[manga.MangaIncludes]]) -> Response[manga.ViewMangaResponse]:
        route = Route("GET", "/manga/random")

        if includes:
            query = {"includes": includes}
            resolved_query = utils.php_query_builder(query)
            return self.request(route, params=resolved_query)

        return self.request(route)

    @overload
    def _manga_read_markers(
        self, manga_ids: list[str], /, *, grouped: Literal[True]
    ) -> Response[manga.MangaGroupedReadMarkersResponse]:
        ...

    @overload
    def _manga_read_markers(
        self, manga_ids: list[str], /, *, grouped: Literal[False]
    ) -> Response[manga.MangaReadMarkersResponse]:
        ...

    def _manga_read_markers(self, manga_ids: list[str], /, *, grouped: bool = False):
        if grouped is False:
            if len(manga_ids) != 1:
                raise ValueError("If `grouped` is False, then `manga_ids` should be a single length list.")

            id_ = manga_ids[0]
            route = Route("GET", "/manga/{manga_id}/read", manga_id=id_)
            return self.request(route)

        route = Route("GET", "/manga/read")
        query = {"ids": manga_ids, "grouped": True}
        resolved_query = utils.php_query_builder(query)
        return self.request(route, params=resolved_query)

    def _get_manga_reading_status(self, manga_id: str, /) -> Response[manga.MangaReadingStatusResponse]:
        route = Route("GET", "/manga/{manga_id}/status", manga_id=manga_id)
        return self.request(route)

    def _update_manga_reading_status(
        self, manga_id: str, /, status: Optional[manga.ReadingStatus]
    ) -> Response[dict[Literal["result"], Literal["ok"]]]:
        route = Route("POST", "/manga/{manga_id}/status", manga_id=manga_id)
        resolved_query = utils.php_query_builder({"status": status})
        return self.request(route, params=resolved_query)<|MERGE_RESOLUTION|>--- conflicted
+++ resolved
@@ -69,7 +69,7 @@
     T = TypeVar("T")
     Response = Coroutine[Any, Any, T]
 
-__all__ = ("Client", "Route")
+__all__ = ("HTTPClient", "Route")
 
 LOGGER = logging.getLogger(__name__)
 LOGGER.setLevel("DEBUG")
@@ -599,41 +599,6 @@
 
         return data
 
-<<<<<<< HEAD
-    async def view_manga(
-        self, manga_id: str, includes: Optional[list[manga.MangaIncludes]] = ["author", "artist", "cover_art"]
-    ) -> Manga:
-        """|coro|
-
-        The method will fetch a Manga from the MangaDex API.
-
-        Parameters
-        -----------
-        manga_id: :class:`str`
-            The UUID of the manga to view.
-        includes: Optional[Literal[``"author"``, ``"artist"``, ``"cover_art"``]]
-            This is a list of items to include in the query.
-            Be default we request all optionals (artist, cover_art and author).
-            Pass a new list of these strings to overwrite it.
-
-        Raises
-        -------
-        Forbidden
-            The query failed due to authorization failure.
-        NotFound
-            The passed manga ID was not found, likely due to an incorrect ID.
-
-        Returns
-        --------
-        :class:`Manga`
-            The Manga that was returned from the API.
-        """
-        data = await self._view_manga(manga_id, includes)
-
-        return Manga(self, data)
-
-=======
->>>>>>> f34bbb9a
     def _update_manga(
         self,
         manga_id: str,
@@ -713,32 +678,6 @@
         route = Route("DELETE", "/manga/{manga_id}", manga_id=manga_id)
         return self.request(route)
 
-    async def delete_manga(self, manga_id: str, /) -> dict[str, Literal["ok", "error"]]:
-        """|coro|
-
-        This method will delete a Manga from the MangaDex API.
-
-        Parameters
-        -----------
-        manga_id: :class:`str`
-            The UUID of the manga to delete.
-
-        Raises
-        -------
-        Forbidden
-            The update errored due to authentication failure.
-        NotFound
-            The specified manga does not exist.
-
-        Returns
-        --------
-        Dict[str, Literal[``"ok"``, ``"error"``]]:
-            The response payload.
-        """
-        data = await self._delete_manga(manga_id)
-
-        return data
-
     def _unfollow_manga(self, manga_id: str, /) -> Response[dict[str, Literal["ok", "error"]]]:
         route = Route("DELETE", "/manga/{manga_id}/follow", manga_id=manga_id)
         return self.request(route)
