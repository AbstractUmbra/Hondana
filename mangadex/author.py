"""
The MIT License (MIT)

Copyright (c) 2021-Present AbstractUmbra

Permission is hereby granted, free of charge, to any person obtaining a
copy of this software and associated documentation files (the "Software"),
to deal in the Software without restriction, including without limitation
the rights to use, copy, modify, merge, publish, distribute, sublicense,
and/or sell copies of the Software, and to permit persons to whom the
Software is furnished to do so, subject to the following conditions:

The above copyright notice and this permission notice shall be included in
all copies or substantial portions of the Software.

THE SOFTWARE IS PROVIDED "AS IS", WITHOUT WARRANTY OF ANY KIND, EXPRESS
OR IMPLIED, INCLUDING BUT NOT LIMITED TO THE WARRANTIES OF MERCHANTABILITY,
FITNESS FOR A PARTICULAR PURPOSE AND NONINFRINGEMENT. IN NO EVENT SHALL THE
AUTHORS OR COPYRIGHT HOLDERS BE LIABLE FOR ANY CLAIM, DAMAGES OR OTHER
LIABILITY, WHETHER IN AN ACTION OF CONTRACT, TORT OR OTHERWISE, ARISING
FROM, OUT OF OR IN CONNECTION WITH THE SOFTWARE OR THE USE OR OTHER
DEALINGS IN THE SOFTWARE.
"""
from __future__ import annotations

import datetime
from typing import TYPE_CHECKING


if TYPE_CHECKING:
<<<<<<< HEAD
    from .http import Client
    from .types.author import AuthorResponse
=======
    from .http import HTTPClient
    from .types.author import AuthorAttributesResponse, AuthorResponse
>>>>>>> f34bbb9a

__all__ = ("Author",)


class Author:
    """A class representing an Author returned from the MangaDex API.

    Attributes
    -----------
    id: :class:`str`
        The UUID associated to this author.
    name: :class:`str`
        The artist's name.
    image_url: Optional[:class:`str`]
        The author's image url, if any.
    biography: Optional[:class:`str`]
        The author's biography, if any.
    version: :class:`int`
        The version revision of this author.
    """

    __slots__ = ("_http", "_data", "id", "name", "image_url", "biography", "version", "_created_at", "_updated_at")

    def __init__(self, http: HTTPClient, data: AuthorResponse) -> None:
        self._http = http
        self._data = data
        self.id = data["id"]
        attributes = data["attributes"]
        self.name = attributes["name"]
        self.image_url = attributes["imageUrl"]
        self.biography = attributes["biography"]
        self.version = attributes["version"]
        self._created_at = attributes["createdAt"]
        self._updated_at = attributes["updatedAt"]

    def __repr__(self) -> str:
        return f"<Author id={self.id} name='{self.name}'>"

    def __str__(self) -> str:
        return self.name

    @property
    def created_at(self) -> datetime.datetime:
        """When this author was created."""
        return datetime.datetime.fromisoformat(self._created_at)

    @property
    def updated_at(self) -> datetime.datetime:
        """When this author was last updated."""
        return datetime.datetime.fromisoformat(self._updated_at)<|MERGE_RESOLUTION|>--- conflicted
+++ resolved
@@ -28,13 +28,8 @@
 
 
 if TYPE_CHECKING:
-<<<<<<< HEAD
-    from .http import Client
+    from .http import HTTPClient
     from .types.author import AuthorResponse
-=======
-    from .http import HTTPClient
-    from .types.author import AuthorAttributesResponse, AuthorResponse
->>>>>>> f34bbb9a
 
 __all__ = ("Author",)
 
